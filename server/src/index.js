import express from 'express';
import cors from 'cors';
import cookieParser from 'cookie-parser';
import dotenv from 'dotenv';
import { PrismaClient } from '@prisma/client';
import passport from 'passport';
import './config/passport.js';

// Load environment variables
dotenv.config();

// Initialize Express app
const app = express();
const PORT = process.env.PORT || 3003;

// Initialize Prisma
export const prisma = new PrismaClient();

// CORS configuration for production
const corsOptions = {
  origin: function (origin, callback) {
    // Allow requests with no origin (like mobile apps or curl requests)
    if (!origin) return callback(null, true);
    
    const allowedOrigins = [
      process.env.CLIENT_URL,
      'http://localhost:5173',
      'http://localhost:3000',
      // Add your Vercel domains here
      process.env.VERCEL_URL && `https://${process.env.VERCEL_URL}`,
      process.env.PRODUCTION_URL,
    ].filter(Boolean); // Remove any undefined values
    
    if (allowedOrigins.indexOf(origin) !== -1) {
      callback(null, true);
    } else {
      console.warn('CORS blocked origin:', origin);
      callback(new Error('Not allowed by CORS'));
    }
  },
  credentials: true,
<<<<<<< HEAD
}));
app.use(cookieParser());
app.use(express.json());
app.use(express.urlencoded({ extended: true }));
=======
  methods: ['GET', 'POST', 'PUT', 'DELETE', 'OPTIONS'],
  allowedHeaders: ['Content-Type', 'Authorization'],
  exposedHeaders: ['set-cookie'],
};

// Middleware
app.use(cors(corsOptions));

// Apply JSON parser to all routes except multipart uploads
app.use((req, res, next) => {
  // Skip JSON parsing for multipart/form-data routes
  if (req.is('multipart/form-data')) {
    next();
  } else {
    express.json({ limit: '500mb' })(req, res, next);
  }
});

app.use(express.urlencoded({ limit: '500mb', extended: true }));
>>>>>>> 56f54107
app.use(passport.initialize());

// Health check endpoint
app.get('/api/health', (req, res) => {
  res.json({ status: 'ok', timestamp: new Date().toISOString() });
});

// Routes
import jobRoutes from './routes/jobs.js';
import userRoutes from './routes/user.js';
import authRoutes from './routes/auth.js';
import adminRoutes from './routes/admin.js';
import modelTrainingRoutes from './routes/model-training.js';
import modelsRoutes from './routes/models.js';
import sessionRoutes from './routes/sessions.js';
import devRoutes from './routes/dev.js';

app.use('/api/jobs', jobRoutes);
app.use('/api/user', userRoutes);
app.use('/auth', authRoutes);
app.use('/api/admin', adminRoutes);
app.use('/api/model-training', modelTrainingRoutes);
app.use('/api/models', modelsRoutes);
app.use('/api/sessions', sessionRoutes);

// Development routes (only in dev mode)
if (process.env.NODE_ENV !== 'production') {
  app.use('/api/dev', devRoutes);
}

// Error handling middleware
app.use((err, req, res, next) => {
  console.error(err.stack);
  res.status(err.status || 500).json({
    error: {
      message: err.message || 'Internal server error',
      status: err.status || 500,
    },
  });
});

// Start server
async function startServer() {
  try {
    // Test database connection
    await prisma.$connect();
    console.log('✅ Database connected successfully');

    app.listen(PORT, () => {
      console.log(`🚀 Server running on http://localhost:${PORT}`);
      console.log('📦 Running without Redis/Bull queues - Jobs will be processed synchronously');
    });
  } catch (error) {
    console.error('❌ Failed to start server:', error);
    process.exit(1);
  }
}

startServer();

// Graceful shutdown
process.on('SIGINT', async () => {
  console.log('🛑 Server shutting down...');
  await prisma.$disconnect();
  process.exit(0);
});<|MERGE_RESOLUTION|>--- conflicted
+++ resolved
@@ -1,133 +1,127 @@
-import express from 'express';
-import cors from 'cors';
-import cookieParser from 'cookie-parser';
-import dotenv from 'dotenv';
-import { PrismaClient } from '@prisma/client';
-import passport from 'passport';
-import './config/passport.js';
-
-// Load environment variables
-dotenv.config();
-
-// Initialize Express app
-const app = express();
-const PORT = process.env.PORT || 3003;
-
-// Initialize Prisma
-export const prisma = new PrismaClient();
-
-// CORS configuration for production
-const corsOptions = {
-  origin: function (origin, callback) {
-    // Allow requests with no origin (like mobile apps or curl requests)
-    if (!origin) return callback(null, true);
-    
-    const allowedOrigins = [
-      process.env.CLIENT_URL,
-      'http://localhost:5173',
-      'http://localhost:3000',
-      // Add your Vercel domains here
-      process.env.VERCEL_URL && `https://${process.env.VERCEL_URL}`,
-      process.env.PRODUCTION_URL,
-    ].filter(Boolean); // Remove any undefined values
-    
-    if (allowedOrigins.indexOf(origin) !== -1) {
-      callback(null, true);
-    } else {
-      console.warn('CORS blocked origin:', origin);
-      callback(new Error('Not allowed by CORS'));
-    }
-  },
-  credentials: true,
-<<<<<<< HEAD
-}));
-app.use(cookieParser());
-app.use(express.json());
-app.use(express.urlencoded({ extended: true }));
-=======
-  methods: ['GET', 'POST', 'PUT', 'DELETE', 'OPTIONS'],
-  allowedHeaders: ['Content-Type', 'Authorization'],
-  exposedHeaders: ['set-cookie'],
-};
-
-// Middleware
-app.use(cors(corsOptions));
-
-// Apply JSON parser to all routes except multipart uploads
-app.use((req, res, next) => {
-  // Skip JSON parsing for multipart/form-data routes
-  if (req.is('multipart/form-data')) {
-    next();
-  } else {
-    express.json({ limit: '500mb' })(req, res, next);
-  }
-});
-
-app.use(express.urlencoded({ limit: '500mb', extended: true }));
->>>>>>> 56f54107
-app.use(passport.initialize());
-
-// Health check endpoint
-app.get('/api/health', (req, res) => {
-  res.json({ status: 'ok', timestamp: new Date().toISOString() });
-});
-
-// Routes
-import jobRoutes from './routes/jobs.js';
-import userRoutes from './routes/user.js';
-import authRoutes from './routes/auth.js';
-import adminRoutes from './routes/admin.js';
-import modelTrainingRoutes from './routes/model-training.js';
-import modelsRoutes from './routes/models.js';
-import sessionRoutes from './routes/sessions.js';
-import devRoutes from './routes/dev.js';
-
-app.use('/api/jobs', jobRoutes);
-app.use('/api/user', userRoutes);
-app.use('/auth', authRoutes);
-app.use('/api/admin', adminRoutes);
-app.use('/api/model-training', modelTrainingRoutes);
-app.use('/api/models', modelsRoutes);
-app.use('/api/sessions', sessionRoutes);
-
-// Development routes (only in dev mode)
-if (process.env.NODE_ENV !== 'production') {
-  app.use('/api/dev', devRoutes);
-}
-
-// Error handling middleware
-app.use((err, req, res, next) => {
-  console.error(err.stack);
-  res.status(err.status || 500).json({
-    error: {
-      message: err.message || 'Internal server error',
-      status: err.status || 500,
-    },
-  });
-});
-
-// Start server
-async function startServer() {
-  try {
-    // Test database connection
-    await prisma.$connect();
-    console.log('✅ Database connected successfully');
-
-    app.listen(PORT, () => {
-      console.log(`🚀 Server running on http://localhost:${PORT}`);
-      console.log('📦 Running without Redis/Bull queues - Jobs will be processed synchronously');
-    });
-  } catch (error) {
-    console.error('❌ Failed to start server:', error);
-    process.exit(1);
-  }
-}
-
-startServer();
-
-// Graceful shutdown
-process.on('SIGINT', async () => {
-  console.log('🛑 Server shutting down...');
-  await prisma.$disconnect();
-  process.exit(0);
+import express from 'express';
+import cors from 'cors';
+import cookieParser from 'cookie-parser';
+import dotenv from 'dotenv';
+import { PrismaClient } from '@prisma/client';
+import passport from 'passport';
+import './config/passport.js';
+
+// Load environment variables
+dotenv.config();
+
+// Initialize Express app
+const app = express();
+const PORT = process.env.PORT || 3003;
+
+// Initialize Prisma
+export const prisma = new PrismaClient();
+
+// CORS configuration for production
+const corsOptions = {
+  origin: function (origin, callback) {
+    // Allow requests with no origin (like mobile apps or curl requests)
+    if (!origin) return callback(null, true);
+    
+    const allowedOrigins = [
+      process.env.CLIENT_URL,
+      'http://localhost:5173',
+      'http://localhost:3000',
+      // Add your Vercel domains here
+      process.env.VERCEL_URL && `https://${process.env.VERCEL_URL}`,
+      process.env.PRODUCTION_URL,
+    ].filter(Boolean); // Remove any undefined values
+    
+    if (allowedOrigins.indexOf(origin) !== -1) {
+      callback(null, true);
+    } else {
+      console.warn('CORS blocked origin:', origin);
+      callback(new Error('Not allowed by CORS'));
+    }
+  },
+  credentials: true,
+  methods: ['GET', 'POST', 'PUT', 'DELETE', 'OPTIONS'],
+  allowedHeaders: ['Content-Type', 'Authorization'],
+  exposedHeaders: ['set-cookie'],
+};
+
+// Middleware
+app.use(cors(corsOptions));
+app.use(cookieParser());
+
+// Apply JSON parser to all routes except multipart uploads
+app.use((req, res, next) => {
+  // Skip JSON parsing for multipart/form-data routes
+  if (req.is('multipart/form-data')) {
+    next();
+  } else {
+    express.json({ limit: '500mb' })(req, res, next);
+  }
+});
+
+app.use(express.urlencoded({ limit: '500mb', extended: true }));
+app.use(passport.initialize());
+
+// Health check endpoint
+app.get('/api/health', (req, res) => {
+  res.json({ status: 'ok', timestamp: new Date().toISOString() });
+});
+
+// Routes
+import jobRoutes from './routes/jobs.js';
+import userRoutes from './routes/user.js';
+import authRoutes from './routes/auth.js';
+import adminRoutes from './routes/admin.js';
+import modelTrainingRoutes from './routes/model-training.js';
+import modelsRoutes from './routes/models.js';
+import sessionRoutes from './routes/sessions.js';
+import devRoutes from './routes/dev.js';
+
+app.use('/api/jobs', jobRoutes);
+app.use('/api/user', userRoutes);
+app.use('/auth', authRoutes);
+app.use('/api/admin', adminRoutes);
+app.use('/api/model-training', modelTrainingRoutes);
+app.use('/api/models', modelsRoutes);
+app.use('/api/sessions', sessionRoutes);
+
+// Development routes (only in dev mode)
+if (process.env.NODE_ENV !== 'production') {
+  app.use('/api/dev', devRoutes);
+}
+
+// Error handling middleware
+app.use((err, req, res, next) => {
+  console.error(err.stack);
+  res.status(err.status || 500).json({
+    error: {
+      message: err.message || 'Internal server error',
+      status: err.status || 500,
+    },
+  });
+});
+
+// Start server
+async function startServer() {
+  try {
+    // Test database connection
+    await prisma.$connect();
+    console.log('✅ Database connected successfully');
+
+    app.listen(PORT, () => {
+      console.log(`🚀 Server running on http://localhost:${PORT}`);
+      console.log('📦 Running without Redis/Bull queues - Jobs will be processed synchronously');
+    });
+  } catch (error) {
+    console.error('❌ Failed to start server:', error);
+    process.exit(1);
+  }
+}
+
+startServer();
+
+// Graceful shutdown
+process.on('SIGINT', async () => {
+  console.log('🛑 Server shutting down...');
+  await prisma.$disconnect();
+  process.exit(0);
 });