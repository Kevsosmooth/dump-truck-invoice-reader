import { createContext, useContext, useState, useEffect } from 'react';
import { API_ENDPOINTS, fetchWithAuth } from '../config/api';

const AuthContext = createContext(undefined);

export function AuthProvider({ children }) {
  const [user, setUser] = useState(null);
  const [isLoading, setIsLoading] = useState(true);
  const [isLoggingOut, setIsLoggingOut] = useState(false);
  
  // Get token from localStorage, but filter out invalid values
  const getStoredToken = () => {
    const storedToken = localStorage.getItem('token');
    if (!storedToken || storedToken === 'null' || storedToken === 'undefined') {
      return null;
    }
    return storedToken;
  };
  
  const [token, setToken] = useState(getStoredToken());

  const checkAuth = async () => {
    try {
      const storedToken = getStoredToken();
      if (!storedToken) {
        setUser(null);
        setToken(null);
        setIsLoading(false);
        return;
      }

<<<<<<< HEAD
      // Update token state
      setToken(storedToken);

      const response = await fetch('http://localhost:3003/auth/me', {
        headers: {
          'Authorization': `Bearer ${storedToken}`
        },
        credentials: 'include'
      });
=======
      const response = await fetchWithAuth(API_ENDPOINTS.AUTH.ME);
>>>>>>> 56f54107

      if (response.ok) {
        const data = await response.json();
        setUser(data.user);
      } else {
        setUser(null);
        setToken(null);
        localStorage.removeItem('token');
      }
    } catch (error) {
      console.error('Auth check failed:', error);
      setUser(null);
      setToken(null);
    } finally {
      setIsLoading(false);
    }
  };

  const login = async (email, password) => {
    const response = await fetchWithAuth(API_ENDPOINTS.AUTH.LOGIN, {
      method: 'POST',
      body: JSON.stringify({ email, password })
    });

    if (!response.ok) {
      const error = await response.json();
      throw new Error(error.error || 'Login failed');
    }

    const data = await response.json();
    if (data.token) {
      localStorage.setItem('token', data.token);
      setToken(data.token);
    }
    setUser(data.user);
  };

  const logout = async () => {
    setIsLoggingOut(true);
    
    // Add a small delay to ensure loading screen is visible
    await new Promise(resolve => setTimeout(resolve, 500));
    
    try {
<<<<<<< HEAD
      const token = getStoredToken();
      if (token) {
        await fetch('http://localhost:3003/auth/logout', {
          method: 'POST',
          headers: { 'Authorization': `Bearer ${token}` },
          credentials: 'include'
        });
      }
=======
      await fetchWithAuth(API_ENDPOINTS.AUTH.LOGOUT, {
        method: 'POST'
      });
>>>>>>> 56f54107
    } finally {
      setUser(null);
      setToken(null);
      localStorage.removeItem('token');
      // Additional delay before redirect
      await new Promise(resolve => setTimeout(resolve, 300));
      window.location.href = '/login';
    }
  };

  useEffect(() => {
    // Clean up invalid tokens on mount
    const storedToken = localStorage.getItem('token');
    if (storedToken === 'null' || storedToken === 'undefined' || storedToken === '') {
      localStorage.removeItem('token');
    }
    
    checkAuth();
  }, []);

  // Update only credits without full auth check
  const updateCredits = (newCredits) => {
    if (user && typeof newCredits === 'number') {
      setUser(prevUser => ({
        ...prevUser,
        credits: newCredits
      }));
    }
  };

  return (
    <AuthContext.Provider value={{ user, isLoading, isLoggingOut, login, logout, checkAuth, token, updateCredits }}>
      {children}
    </AuthContext.Provider>
  );
}

export function useAuth() {
  const context = useContext(AuthContext);
  if (context === undefined) {
    throw new Error('useAuth must be used within an AuthProvider');
  }
  return context;
}<|MERGE_RESOLUTION|>--- conflicted
+++ resolved
@@ -1,146 +1,126 @@
-import { createContext, useContext, useState, useEffect } from 'react';
-import { API_ENDPOINTS, fetchWithAuth } from '../config/api';
-
-const AuthContext = createContext(undefined);
-
-export function AuthProvider({ children }) {
-  const [user, setUser] = useState(null);
-  const [isLoading, setIsLoading] = useState(true);
-  const [isLoggingOut, setIsLoggingOut] = useState(false);
-  
-  // Get token from localStorage, but filter out invalid values
-  const getStoredToken = () => {
-    const storedToken = localStorage.getItem('token');
-    if (!storedToken || storedToken === 'null' || storedToken === 'undefined') {
-      return null;
-    }
-    return storedToken;
-  };
-  
-  const [token, setToken] = useState(getStoredToken());
-
-  const checkAuth = async () => {
-    try {
-      const storedToken = getStoredToken();
-      if (!storedToken) {
-        setUser(null);
-        setToken(null);
-        setIsLoading(false);
-        return;
-      }
-
-<<<<<<< HEAD
-      // Update token state
-      setToken(storedToken);
-
-      const response = await fetch('http://localhost:3003/auth/me', {
-        headers: {
-          'Authorization': `Bearer ${storedToken}`
-        },
-        credentials: 'include'
-      });
-=======
-      const response = await fetchWithAuth(API_ENDPOINTS.AUTH.ME);
->>>>>>> 56f54107
-
-      if (response.ok) {
-        const data = await response.json();
-        setUser(data.user);
-      } else {
-        setUser(null);
-        setToken(null);
-        localStorage.removeItem('token');
-      }
-    } catch (error) {
-      console.error('Auth check failed:', error);
-      setUser(null);
-      setToken(null);
-    } finally {
-      setIsLoading(false);
-    }
-  };
-
-  const login = async (email, password) => {
-    const response = await fetchWithAuth(API_ENDPOINTS.AUTH.LOGIN, {
-      method: 'POST',
-      body: JSON.stringify({ email, password })
-    });
-
-    if (!response.ok) {
-      const error = await response.json();
-      throw new Error(error.error || 'Login failed');
-    }
-
-    const data = await response.json();
-    if (data.token) {
-      localStorage.setItem('token', data.token);
-      setToken(data.token);
-    }
-    setUser(data.user);
-  };
-
-  const logout = async () => {
-    setIsLoggingOut(true);
-    
-    // Add a small delay to ensure loading screen is visible
-    await new Promise(resolve => setTimeout(resolve, 500));
-    
-    try {
-<<<<<<< HEAD
-      const token = getStoredToken();
-      if (token) {
-        await fetch('http://localhost:3003/auth/logout', {
-          method: 'POST',
-          headers: { 'Authorization': `Bearer ${token}` },
-          credentials: 'include'
-        });
-      }
-=======
-      await fetchWithAuth(API_ENDPOINTS.AUTH.LOGOUT, {
-        method: 'POST'
-      });
->>>>>>> 56f54107
-    } finally {
-      setUser(null);
-      setToken(null);
-      localStorage.removeItem('token');
-      // Additional delay before redirect
-      await new Promise(resolve => setTimeout(resolve, 300));
-      window.location.href = '/login';
-    }
-  };
-
-  useEffect(() => {
-    // Clean up invalid tokens on mount
-    const storedToken = localStorage.getItem('token');
-    if (storedToken === 'null' || storedToken === 'undefined' || storedToken === '') {
-      localStorage.removeItem('token');
-    }
-    
-    checkAuth();
-  }, []);
-
-  // Update only credits without full auth check
-  const updateCredits = (newCredits) => {
-    if (user && typeof newCredits === 'number') {
-      setUser(prevUser => ({
-        ...prevUser,
-        credits: newCredits
-      }));
-    }
-  };
-
-  return (
-    <AuthContext.Provider value={{ user, isLoading, isLoggingOut, login, logout, checkAuth, token, updateCredits }}>
-      {children}
-    </AuthContext.Provider>
-  );
-}
-
-export function useAuth() {
-  const context = useContext(AuthContext);
-  if (context === undefined) {
-    throw new Error('useAuth must be used within an AuthProvider');
-  }
-  return context;
+import { createContext, useContext, useState, useEffect } from 'react';
+import { API_ENDPOINTS, fetchWithAuth } from '../config/api';
+
+const AuthContext = createContext(undefined);
+
+export function AuthProvider({ children }) {
+  const [user, setUser] = useState(null);
+  const [isLoading, setIsLoading] = useState(true);
+  const [isLoggingOut, setIsLoggingOut] = useState(false);
+  
+  // Get token from localStorage, but filter out invalid values
+  const getStoredToken = () => {
+    const storedToken = localStorage.getItem('token');
+    if (!storedToken || storedToken === 'null' || storedToken === 'undefined') {
+      return null;
+    }
+    return storedToken;
+  };
+  
+  const [token, setToken] = useState(getStoredToken());
+
+  const checkAuth = async () => {
+    try {
+      const storedToken = getStoredToken();
+      if (!storedToken) {
+        setUser(null);
+        setToken(null);
+        setIsLoading(false);
+        return;
+      }
+
+      // Update token state
+      setToken(storedToken);
+
+      const response = await fetchWithAuth(API_ENDPOINTS.AUTH.ME);
+
+      if (response.ok) {
+        const data = await response.json();
+        setUser(data.user);
+      } else {
+        setUser(null);
+        setToken(null);
+        localStorage.removeItem('token');
+      }
+    } catch (error) {
+      console.error('Auth check failed:', error);
+      setUser(null);
+      setToken(null);
+    } finally {
+      setIsLoading(false);
+    }
+  };
+
+  const login = async (email, password) => {
+    const response = await fetchWithAuth(API_ENDPOINTS.AUTH.LOGIN, {
+      method: 'POST',
+      body: JSON.stringify({ email, password })
+    });
+
+    if (!response.ok) {
+      const error = await response.json();
+      throw new Error(error.error || 'Login failed');
+    }
+
+    const data = await response.json();
+    if (data.token) {
+      localStorage.setItem('token', data.token);
+      setToken(data.token);
+    }
+    setUser(data.user);
+  };
+
+  const logout = async () => {
+    setIsLoggingOut(true);
+    
+    // Add a small delay to ensure loading screen is visible
+    await new Promise(resolve => setTimeout(resolve, 500));
+    
+    try {
+      await fetchWithAuth(API_ENDPOINTS.AUTH.LOGOUT, {
+        method: 'POST'
+      });
+    } finally {
+      setUser(null);
+      setToken(null);
+      localStorage.removeItem('token');
+      // Additional delay before redirect
+      await new Promise(resolve => setTimeout(resolve, 300));
+      window.location.href = '/login';
+    }
+  };
+
+  useEffect(() => {
+    // Clean up invalid tokens on mount
+    const storedToken = localStorage.getItem('token');
+    if (storedToken === 'null' || storedToken === 'undefined' || storedToken === '') {
+      localStorage.removeItem('token');
+    }
+    
+    checkAuth();
+  }, []);
+
+  // Update only credits without full auth check
+  const updateCredits = (newCredits) => {
+    if (user && typeof newCredits === 'number') {
+      setUser(prevUser => ({
+        ...prevUser,
+        credits: newCredits
+      }));
+    }
+  };
+
+  return (
+    <AuthContext.Provider value={{ user, isLoading, isLoggingOut, login, logout, checkAuth, token, updateCredits }}>
+      {children}
+    </AuthContext.Provider>
+  );
+}
+
+export function useAuth() {
+  const context = useContext(AuthContext);
+  if (context === undefined) {
+    throw new Error('useAuth must be used within an AuthProvider');
+  }
+  return context;
 }